import asyncio
import io
import typing
from collections.abc import AsyncIterable

from .aio import AIOFile


class Reader(AsyncIterable):
    __slots__ = "_chunk_size", "__offset", "file", "__lock"

    def __init__(
        self, aio_file: AIOFile,
        offset: int = 0, chunk_size: int = 32 * 1024,
    ):

        self._chunk_size = int(chunk_size)
        self.__offset = int(offset)
        self.file = aio_file
        self.__lock = asyncio.Lock()

    async def read_chunk(self):
        async with self.__lock:
<<<<<<< HEAD
            for retry in range(4):
                try:
                    chunk = await self.file.read(
                        self._chunk_size + retry,
                        self.__offset
                    )
                except UnicodeDecodeError:
                    if retry == 3:
                        raise
                else:
                    break

            if isinstance(chunk, str):
                chunk_size = len(chunk.encode())
            else:
                chunk_size = len(chunk)
=======
            chunk = await self.file.read(
                self._chunk_size,
                self.__offset,
            )

            chunk_size = len(chunk)
>>>>>>> 7a912518
            self.__offset += chunk_size

            return chunk

    async def __anext__(self):
        chunk = await self.read_chunk()

        if not chunk:
            raise StopAsyncIteration(chunk)

        return chunk

    def __aiter__(self):
        return self


class Writer:
    __slots__ = "__chunk_size", "__offset", "__aio_file", "__lock"

    def __init__(self, aio_file: AIOFile, offset: int = 0):
        self.__offset = int(offset)
        self.__aio_file = aio_file
        self.__lock = asyncio.Lock()

    async def __call__(self, data):
        async with self.__lock:
            await self.__aio_file.write(data, self.__offset)
            if isinstance(data, str):
                self.__offset += len(data.encode())
            else:
                self.__offset += len(data)


class LineReader(AsyncIterable):
    def __init__(
        self, aio_file: AIOFile, offset: int = 0,
        chunk_size: int = 255, line_sep: str = "\n",
    ):

        self.__reader = Reader(aio_file, chunk_size=chunk_size, offset=offset)
        self._buffer = (
            io.BytesIO() if aio_file.mode.binary else io.StringIO()
        )   # type: typing.Any
        self.linesep = (
            line_sep.encode() if self.__reader.file.mode.binary else line_sep
        )

    async def readline(self) -> typing.Union[str, bytes]:
        while True:
            chunk = await self.__reader.read_chunk()

            if chunk:
                if self.linesep not in chunk:
                    self._buffer.write(chunk)
                    continue

                self._buffer.write(chunk)

            self._buffer.seek(0)
            line = self._buffer.readline()
            tail = self._buffer.read()

            self._buffer.seek(0)
            self._buffer.truncate(0)
            self._buffer.write(tail)

            return line

    async def __anext__(self) -> typing.Union[bytes, str]:
        line = await self.readline()

        if not line:
            raise StopAsyncIteration(line)

        return line

    def __aiter__(self) -> "LineReader":
        return self<|MERGE_RESOLUTION|>--- conflicted
+++ resolved
@@ -21,7 +21,6 @@
 
     async def read_chunk(self):
         async with self.__lock:
-<<<<<<< HEAD
             for retry in range(4):
                 try:
                     chunk = await self.file.read(
@@ -38,14 +37,7 @@
                 chunk_size = len(chunk.encode())
             else:
                 chunk_size = len(chunk)
-=======
-            chunk = await self.file.read(
-                self._chunk_size,
-                self.__offset,
-            )
 
-            chunk_size = len(chunk)
->>>>>>> 7a912518
             self.__offset += chunk_size
 
             return chunk
