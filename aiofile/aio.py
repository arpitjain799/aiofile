import asyncio
import os
from collections import namedtuple
from functools import partial
<<<<<<< HEAD
from pathlib import Path
=======
from os import strerror
>>>>>>> e19f5a4b
from typing import Any, Coroutine, Optional, Union
from weakref import finalize

import caio
from caio.asyncio_base import AsyncioContextBase


AIO_FILE_NOT_OPENED = -1
AIO_FILE_CLOSED = -2


FileMode = namedtuple(
    "FileMode", (
        "readable",
        "writable",
        "plus",
        "appending",
        "created",
        "flags",
        "binary",
    ),
)


def parse_mode(mode: str) -> FileMode:
    """ Rewritten from `cpython fileno`_

    .. _cpython fileio: https://bit.ly/2JY2cnp
    """

    flags = os.O_RDONLY

    rwa = False
    writable = False
    readable = False
    plus = False
    appending = False
    created = False
    binary = False

    for m in mode:
        if m == "x":
            rwa = True
            created = True
            writable = True
            flags |= os.O_EXCL | os.O_CREAT

        if m == "r":
            if rwa:
                raise Exception("Bad mode")

            rwa = True
            readable = True

        if m == "w":
            if rwa:
                raise Exception("Bad mode")

            rwa = True
            writable = True

            flags |= os.O_CREAT | os.O_TRUNC

        if m == "a":
            if rwa:
                raise Exception("Bad mode")
            rwa = True
            writable = True
            appending = True
            flags |= os.O_APPEND | os.O_CREAT

        if m == "+":
            if plus:
                raise Exception("Bad mode")
            readable = True
            writable = True
            plus = True

        if m == "b":
            binary = True
            if hasattr(os, "O_BINARY"):
                flags |= os.O_BINARY

    if readable and writable:
        flags |= os.O_RDWR

    elif readable:
        flags |= os.O_RDONLY
    else:
        flags |= os.O_WRONLY

    return FileMode(
        readable=readable,
        writable=writable,
        plus=plus,
        appending=appending,
        created=created,
        flags=flags,
        binary=binary,
    )


class AIOFile:
    def __init__(
        self, filename: Union[str, Path],
        mode: str = "r", encoding: str = "utf-8",
        context: Optional[AsyncioContextBase] = None,
    ):

        self.__context = context or get_default_context()

        self.__fname = str(filename)
        self.__open_mode = mode

        self.mode = parse_mode(mode)

        self.__file_obj = None
        self.__encoding = encoding

    def _run_in_thread(
            self, func, *args, **kwargs
    ) -> Coroutine[Any, Any, Any]:
        return self.__context.loop.run_in_executor(
            None, partial(func, *args, **kwargs),
        )

    @property
    def name(self):
        return self.__fname

    @property
    def loop(self):
        return self.__context.loop

    @property
    def encoding(self):
        return self.__encoding

    async def open(self):
        if self.__file_obj is not None:
            return

        if self.__file_obj and self.__file_obj.closed:
            raise asyncio.InvalidStateError("AIOFile closed")

        self.__file_obj = await self._run_in_thread(
            open, self.__fname, self.__open_mode,
        )

        return self.fileno()

    def __repr__(self):
        return "<AIOFile: %r>" % self.__fname

    async def close(self):
        if self.__file_obj is None:
            return

        if self.mode.writable:
            await self.fsync()

        await self._run_in_thread(self.__file_obj.close)

    def fileno(self) -> int:
        if self.__file_obj is None:
            raise asyncio.InvalidStateError("AIOFile closed")
        return self.__file_obj.fileno()

    def __await__(self):
        yield from self.open().__await__()
        return self

    async def __aenter__(self):
        await self.open()
        return self

    def __aexit__(self, *args):
        return asyncio.get_event_loop().create_task(self.close())

    async def read(self, size: int = -1, offset: int = 0) -> Union[bytes, str]:
        data = await self.read_bytes(size, offset)
        return data if self.mode.binary else self.decode_bytes(data)

    async def read_bytes(self, size: int = -1, offset: int = 0) -> bytes:
        if size < -1:
            raise ValueError("Unsupported value %d for size" % size)

        if size == -1:
            size = (
                await self._run_in_thread(
                    os.stat,
                    self.fileno(),
                )
            ).st_size

        return await self.__context.read(size, self.fileno(), offset)

    async def write(self, data: Union[str, bytes], offset: int = 0):
        if self.mode.binary:
            if not isinstance(data, bytes):
                raise ValueError("Data must be bytes in binary mode")
            bytes_data = data
        else:
            if not isinstance(data, str):
                raise ValueError("Data must be str in text mode")
            bytes_data = self.encode_bytes(data)

        return await self.write_bytes(bytes_data, offset)

    def encode_bytes(self, data: str) -> bytes:
        return data.encode(self.__encoding)

    def decode_bytes(self, data: bytes) -> str:
        return data.decode(self.__encoding)

    async def write_bytes(self, data: bytes, offset: int = 0):
        data_size = len(data)
        if data_size == 0:
            return 0

        # data can be written partially, see write(2)
        # (https://www.man7.org/linux/man-pages/man2/write.2.html)
        # for example, it can happen when a disk quota or a resource limit
        # is exceeded (in that case subsequent call will return a
        # corresponding error) or write has been interrupted by
        # an incoming signal

        # behaviour here in regards to continue trying to write remaining data
        # corresponds to the behaviour of io.BufferedIOBase
        # (https://docs.python.org/3/library/io.html#io.BufferedIOBase.write)
        # which used by object returned open() with `buffering` argument >= 1
        # (effectively the default)

        written = 0
        while written < data_size:
            res = await self.__context.write(
                data[written:], self.fileno(), offset + written
            )
            if res == 0:
                raise RuntimeError(
                    'Write operation returned 0', self, offset, written
                )
            elif res < 0:
                # fix for linux_aio implementation bug in caio<=0.6.1
                # (https://github.com/mosquito/caio/pull/7)
                # and safeguard from future similar issues
                errno = -res
                raise OSError(errno, strerror(errno), self.__fname)

            written += res

        return written

    async def fsync(self):
        return await self.__context.fdsync(self.fileno())

    def truncate(self, length: int = 0):
        return self._run_in_thread(
            os.ftruncate, self.fileno(), length,
        )


DEFAULT_CONTEXT_STORE = {}


def create_context(
        max_requests=caio.AsyncioContext.MAX_REQUESTS_DEFAULT,
) -> caio.AsyncioContext:
    loop = asyncio.get_event_loop()
    context = caio.AsyncioContext(max_requests, loop=loop)
    finalize(loop, lambda *_: context.close())
    DEFAULT_CONTEXT_STORE[loop] = context
    return context


def get_default_context() -> caio.AsyncioContext:
    loop = asyncio.get_event_loop()
    context = DEFAULT_CONTEXT_STORE.get(loop)

    if context is not None:
        return context

    return create_context()<|MERGE_RESOLUTION|>--- conflicted
+++ resolved
@@ -2,11 +2,8 @@
 import os
 from collections import namedtuple
 from functools import partial
-<<<<<<< HEAD
+from os import strerror
 from pathlib import Path
-=======
-from os import strerror
->>>>>>> e19f5a4b
 from typing import Any, Coroutine, Optional, Union
 from weakref import finalize
 
